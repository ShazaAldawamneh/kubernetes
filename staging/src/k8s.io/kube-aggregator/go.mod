// This is a generated file. Do not edit directly.

module k8s.io/kube-aggregator

go 1.19

require (
	github.com/davecgh/go-spew v1.1.1
	github.com/emicklei/go-restful/v3 v3.9.0
	github.com/gogo/protobuf v1.3.2
	github.com/google/gofuzz v1.2.0
	github.com/spf13/cobra v1.6.0
	github.com/spf13/pflag v1.0.5
	github.com/stretchr/testify v1.8.0
	golang.org/x/net v0.5.0
	k8s.io/api v0.26.1
	k8s.io/apimachinery v0.26.1
	k8s.io/apiserver v0.26.1
	k8s.io/client-go v0.26.1
	k8s.io/code-generator v0.26.1
	k8s.io/component-base v0.26.1
	k8s.io/klog/v2 v2.80.1
	k8s.io/kube-openapi v0.0.0-20221012153701-172d655c2280
	k8s.io/utils v0.0.0-20221107191617-1a15be271d1d
	sigs.k8s.io/structured-merge-diff/v4 v4.2.3
)

require (
	github.com/NYTimes/gziphandler v1.1.1 // indirect
	github.com/antlr/antlr4/runtime/Go/antlr v1.4.10 // indirect
	github.com/beorn7/perks v1.0.1 // indirect
	github.com/blang/semver/v4 v4.0.0 // indirect
	github.com/cenkalti/backoff/v4 v4.1.3 // indirect
	github.com/cespare/xxhash/v2 v2.1.2 // indirect
	github.com/coreos/go-semver v0.3.0 // indirect
	github.com/coreos/go-systemd/v22 v22.3.2 // indirect
	github.com/evanphx/json-patch v4.12.0+incompatible // indirect
	github.com/felixge/httpsnoop v1.0.3 // indirect
	github.com/fsnotify/fsnotify v1.6.0 // indirect
	github.com/go-logr/logr v1.2.3 // indirect
	github.com/go-logr/stdr v1.2.2 // indirect
	github.com/go-openapi/jsonpointer v0.19.5 // indirect
	github.com/go-openapi/jsonreference v0.20.0 // indirect
	github.com/go-openapi/swag v0.19.14 // indirect
	github.com/golang/groupcache v0.0.0-20210331224755-41bb18bfe9da // indirect
	github.com/golang/protobuf v1.5.2 // indirect
	github.com/google/cel-go v0.12.6 // indirect
	github.com/google/gnostic v0.5.7-v3refs // indirect
	github.com/google/go-cmp v0.5.9 // indirect
	github.com/google/uuid v1.1.2 // indirect
	github.com/grpc-ecosystem/go-grpc-prometheus v1.2.0 // indirect
	github.com/grpc-ecosystem/grpc-gateway/v2 v2.7.0 // indirect
	github.com/imdario/mergo v0.3.7 // indirect
	github.com/inconshreveable/mousetrap v1.0.1 // indirect
	github.com/josharian/intern v1.0.0 // indirect
	github.com/json-iterator/go v1.1.12 // indirect
	github.com/mailru/easyjson v0.7.6 // indirect
	github.com/matttproud/golang_protobuf_extensions v1.0.2 // indirect
	github.com/modern-go/concurrent v0.0.0-20180306012644-bacd9c7ef1dd // indirect
	github.com/modern-go/reflect2 v1.0.2 // indirect
	github.com/munnerz/goautoneg v0.0.0-20191010083416-a7dc8b61c822 // indirect
	github.com/mxk/go-flowrate v0.0.0-20140419014527-cca7078d478f // indirect
	github.com/openshift/library-go v0.0.0-20230127195720-edf819b079cf // indirect
	github.com/pkg/errors v0.9.1 // indirect
	github.com/pmezard/go-difflib v1.0.0 // indirect
	github.com/prometheus/client_golang v1.14.0 // indirect
	github.com/prometheus/client_model v0.3.0 // indirect
	github.com/prometheus/common v0.37.0 // indirect
	github.com/prometheus/procfs v0.8.0 // indirect
	github.com/stoewer/go-strcase v1.2.0 // indirect
	go.etcd.io/etcd/api/v3 v3.5.5 // indirect
	go.etcd.io/etcd/client/pkg/v3 v3.5.5 // indirect
	go.etcd.io/etcd/client/v3 v3.5.5 // indirect
	go.opentelemetry.io/contrib/instrumentation/google.golang.org/grpc/otelgrpc v0.35.0 // indirect
	go.opentelemetry.io/contrib/instrumentation/net/http/otelhttp v0.35.0 // indirect
	go.opentelemetry.io/otel v1.10.0 // indirect
	go.opentelemetry.io/otel/exporters/otlp/internal/retry v1.10.0 // indirect
	go.opentelemetry.io/otel/exporters/otlp/otlptrace v1.10.0 // indirect
	go.opentelemetry.io/otel/exporters/otlp/otlptrace/otlptracegrpc v1.10.0 // indirect
	go.opentelemetry.io/otel/metric v0.31.0 // indirect
	go.opentelemetry.io/otel/sdk v1.10.0 // indirect
	go.opentelemetry.io/otel/trace v1.10.0 // indirect
	go.opentelemetry.io/proto/otlp v0.19.0 // indirect
	go.uber.org/atomic v1.7.0 // indirect
	go.uber.org/multierr v1.6.0 // indirect
	go.uber.org/zap v1.19.0 // indirect
	golang.org/x/crypto v0.1.0 // indirect
	golang.org/x/mod v0.6.0 // indirect
	golang.org/x/oauth2 v0.0.0-20220411215720-9780585627b5 // indirect
	golang.org/x/sync v0.0.0-20220722155255-886fb9371eb4 // indirect
	golang.org/x/sys v0.4.0 // indirect
	golang.org/x/term v0.4.0 // indirect
	golang.org/x/text v0.6.0 // indirect
	golang.org/x/time v0.0.0-20220210224613-90d013bbcef8 // indirect
	golang.org/x/tools v0.2.0 // indirect
	google.golang.org/appengine v1.6.7 // indirect
	google.golang.org/genproto v0.0.0-20220502173005-c8bf987b8c21 // indirect
	google.golang.org/grpc v1.49.0 // indirect
	google.golang.org/protobuf v1.28.1 // indirect
	gopkg.in/inf.v0 v0.9.1 // indirect
	gopkg.in/natefinch/lumberjack.v2 v2.0.0 // indirect
	gopkg.in/yaml.v2 v2.4.0 // indirect
	gopkg.in/yaml.v3 v3.0.1 // indirect
	k8s.io/gengo v0.0.0-20220902162205-c0856e24416d // indirect
<<<<<<< HEAD
	k8s.io/kms v0.26.1 // indirect
=======
	k8s.io/kms v0.0.0 // indirect
>>>>>>> 8f94681c
	sigs.k8s.io/apiserver-network-proxy/konnectivity-client v0.0.35 // indirect
	sigs.k8s.io/json v0.0.0-20220713155537-f223a00ba0e2 // indirect
	sigs.k8s.io/yaml v1.3.0 // indirect
)

replace (
	github.com/onsi/ginkgo/v2 => github.com/openshift/onsi-ginkgo/v2 v2.4.1-0.20221214150008-e73634cb3870
	k8s.io/api => ../api
	k8s.io/apiextensions-apiserver => ../apiextensions-apiserver
	k8s.io/apimachinery => ../apimachinery
	k8s.io/apiserver => ../apiserver
	k8s.io/client-go => ../client-go
	k8s.io/code-generator => ../code-generator
	k8s.io/component-base => ../component-base
	k8s.io/component-helpers => ../component-helpers
	k8s.io/kms => ../kms
	k8s.io/kube-aggregator => ../kube-aggregator
)<|MERGE_RESOLUTION|>--- conflicted
+++ resolved
@@ -13,12 +13,12 @@
 	github.com/spf13/pflag v1.0.5
 	github.com/stretchr/testify v1.8.0
 	golang.org/x/net v0.5.0
-	k8s.io/api v0.26.1
-	k8s.io/apimachinery v0.26.1
-	k8s.io/apiserver v0.26.1
-	k8s.io/client-go v0.26.1
-	k8s.io/code-generator v0.26.1
-	k8s.io/component-base v0.26.1
+	k8s.io/api v0.0.0
+	k8s.io/apimachinery v0.0.0
+	k8s.io/apiserver v0.0.0
+	k8s.io/client-go v0.0.0
+	k8s.io/code-generator v0.0.0
+	k8s.io/component-base v0.0.0
 	k8s.io/klog/v2 v2.80.1
 	k8s.io/kube-openapi v0.0.0-20221012153701-172d655c2280
 	k8s.io/utils v0.0.0-20221107191617-1a15be271d1d
@@ -102,11 +102,7 @@
 	gopkg.in/yaml.v2 v2.4.0 // indirect
 	gopkg.in/yaml.v3 v3.0.1 // indirect
 	k8s.io/gengo v0.0.0-20220902162205-c0856e24416d // indirect
-<<<<<<< HEAD
-	k8s.io/kms v0.26.1 // indirect
-=======
 	k8s.io/kms v0.0.0 // indirect
->>>>>>> 8f94681c
 	sigs.k8s.io/apiserver-network-proxy/konnectivity-client v0.0.35 // indirect
 	sigs.k8s.io/json v0.0.0-20220713155537-f223a00ba0e2 // indirect
 	sigs.k8s.io/yaml v1.3.0 // indirect
