/*
Copyright 2016 The Kubernetes Authors.

Licensed under the Apache License, Version 2.0 (the "License");
you may not use this file except in compliance with the License.
You may obtain a copy of the License at

    http://www.apache.org/licenses/LICENSE-2.0

Unless required by applicable law or agreed to in writing, software
distributed under the License is distributed on an "AS IS" BASIS,
WITHOUT WARRANTIES OR CONDITIONS OF ANY KIND, either express or implied.
See the License for the specific language governing permissions and
limitations under the License.
*/

package node

import (
	"bytes"
	"context"
	"encoding/json"
	"fmt"
	"math/rand"
	"net/http"
	"regexp"
	"strconv"
	"strings"
	"sync"
	"time"

	v1 "k8s.io/api/core/v1"
	"k8s.io/apimachinery/pkg/api/resource"
	metav1 "k8s.io/apimachinery/pkg/apis/meta/v1"
	"k8s.io/apimachinery/pkg/fields"
	"k8s.io/apimachinery/pkg/labels"
	"k8s.io/apimachinery/pkg/util/uuid"
	"k8s.io/apimachinery/pkg/util/wait"
	"k8s.io/apimachinery/pkg/watch"
	v1core "k8s.io/client-go/kubernetes/typed/core/v1"
	"k8s.io/kubernetes/pkg/kubelet/events"
	"k8s.io/kubernetes/test/e2e/framework"
	e2ekubelet "k8s.io/kubernetes/test/e2e/framework/kubelet"
	e2epod "k8s.io/kubernetes/test/e2e/framework/pod"
	imageutils "k8s.io/kubernetes/test/utils/image"

	"github.com/onsi/ginkgo"
	"github.com/prometheus/client_golang/prometheus"
	"github.com/prometheus/common/expfmt"
)

var _ = SIGDescribe("Pods Extended", func() {
	f := framework.NewDefaultFramework("pods")

	ginkgo.Describe("Delete Grace Period", func() {
		var podClient *framework.PodClient
		ginkgo.BeforeEach(func() {
			podClient = f.PodClient()
		})

		/*
			Release: v1.15
			Testname: Pods, delete grace period
			Description: Create a pod, make sure it is running. Using the http client send a 'delete' with gracePeriodSeconds=30. Pod SHOULD get terminated within gracePeriodSeconds and removed from API server within a window.
		*/
		ginkgo.It("should be submitted and removed", func() {
			ginkgo.By("creating the pod")
			name := "pod-submit-remove-" + string(uuid.NewUUID())
			value := strconv.Itoa(time.Now().Nanosecond())
			pod := e2epod.NewAgnhostPod(f.Namespace.Name, name, nil, nil, nil)
			pod.ObjectMeta.Labels = map[string]string{
				"name": "foo",
				"time": value,
			}

			ginkgo.By("setting up selector")
			selector := labels.SelectorFromSet(labels.Set(map[string]string{"time": value}))
			options := metav1.ListOptions{LabelSelector: selector.String()}
			pods, err := podClient.List(context.TODO(), options)
			framework.ExpectNoError(err, "failed to query for pod")
			framework.ExpectEqual(len(pods.Items), 0)

			ginkgo.By("submitting the pod to kubernetes")
			podClient.Create(pod)

			ginkgo.By("verifying the pod is in kubernetes")
			selector = labels.SelectorFromSet(labels.Set(map[string]string{"time": value}))
			options = metav1.ListOptions{LabelSelector: selector.String()}
			pods, err = podClient.List(context.TODO(), options)
			framework.ExpectNoError(err, "failed to query for pod")
			framework.ExpectEqual(len(pods.Items), 1)

			// We need to wait for the pod to be running, otherwise the deletion
			// may be carried out immediately rather than gracefully.
			framework.ExpectNoError(e2epod.WaitForPodNameRunningInNamespace(f.ClientSet, pod.Name, f.Namespace.Name))
			// save the running pod
			pod, err = podClient.Get(context.TODO(), pod.Name, metav1.GetOptions{})
			framework.ExpectNoError(err, "failed to GET scheduled pod")

			ginkgo.By("deleting the pod gracefully")
			var lastPod v1.Pod
			var statusCode int
			err = f.ClientSet.CoreV1().RESTClient().Delete().AbsPath("/api/v1/namespaces", pod.Namespace, "pods", pod.Name).Param("gracePeriodSeconds", "30").Do(context.TODO()).StatusCode(&statusCode).Into(&lastPod)
			framework.ExpectNoError(err, "failed to use http client to send delete")
			framework.ExpectEqual(statusCode, http.StatusOK, "failed to delete gracefully by client request")

			ginkgo.By("verifying the kubelet observed the termination notice")

			// allow up to 3x grace period (which allows process termination)
			// for the kubelet to remove from api.  need to follow-up on if this
			// latency between termination and reportal can be isolated further.
			start := time.Now()
			err = wait.Poll(time.Second*5, time.Second*30*3, func() (bool, error) {
				podList, err := e2ekubelet.GetKubeletPods(f.ClientSet, pod.Spec.NodeName)
				if err != nil {
					framework.Logf("Unable to retrieve kubelet pods for node %v: %v", pod.Spec.NodeName, err)
					return false, nil
				}
				for _, kubeletPod := range podList.Items {
					if pod.Name != kubeletPod.Name || pod.Namespace != kubeletPod.Namespace {
						continue
					}
					if kubeletPod.ObjectMeta.DeletionTimestamp == nil {
						framework.Logf("deletion has not yet been observed")
						return false, nil
					}
					data, _ := json.Marshal(kubeletPod)
					framework.Logf("start=%s, now=%s, kubelet pod: %s", start, time.Now(), string(data))
					return false, nil
				}
				framework.Logf("no pod exists with the name we were looking for, assuming the termination request was observed and completed")
				return true, nil
			})
			framework.ExpectNoError(err, "kubelet never observed the termination notice")

			framework.ExpectNotEqual(lastPod.DeletionTimestamp, nil)
			framework.ExpectNotEqual(lastPod.Spec.TerminationGracePeriodSeconds, 0)

			selector = labels.SelectorFromSet(labels.Set(map[string]string{"time": value}))
			options = metav1.ListOptions{LabelSelector: selector.String()}
			pods, err = podClient.List(context.TODO(), options)
			framework.ExpectNoError(err, "failed to query for pods")
			framework.ExpectEqual(len(pods.Items), 0)

		})
	})

	ginkgo.Describe("Pods Set QOS Class", func() {
		var podClient *framework.PodClient
		ginkgo.BeforeEach(func() {
			podClient = f.PodClient()
		})

		/*
			Release: v1.9
			Testname: Pods, QOS
			Description:  Create a Pod with CPU and Memory request and limits. Pod status MUST have QOSClass set to PodQOSGuaranteed.
		*/
		framework.ConformanceIt("should be set on Pods with matching resource requests and limits for memory and cpu", func() {
			ginkgo.By("creating the pod")
			name := "pod-qos-class-" + string(uuid.NewUUID())
			pod := &v1.Pod{
				ObjectMeta: metav1.ObjectMeta{
					Name: name,
					Labels: map[string]string{
						"name": name,
					},
				},
				Spec: v1.PodSpec{
					Containers: []v1.Container{
						{
							Name:  "agnhost",
							Image: imageutils.GetE2EImage(imageutils.Agnhost),
							Args:  []string{"pause"},
							Resources: v1.ResourceRequirements{
								Limits: v1.ResourceList{
									v1.ResourceCPU:    resource.MustParse("100m"),
									v1.ResourceMemory: resource.MustParse("100Mi"),
								},
								Requests: v1.ResourceList{
									v1.ResourceCPU:    resource.MustParse("100m"),
									v1.ResourceMemory: resource.MustParse("100Mi"),
								},
							},
						},
					},
				},
			}

			ginkgo.By("submitting the pod to kubernetes")
			podClient.Create(pod)

			ginkgo.By("verifying QOS class is set on the pod")
			pod, err := podClient.Get(context.TODO(), name, metav1.GetOptions{})
			framework.ExpectNoError(err, "failed to query for pod")
			framework.ExpectEqual(pod.Status.QOSClass, v1.PodQOSGuaranteed)
		})
	})

	ginkgo.Describe("Pod Container Status", func() {
		var podClient *framework.PodClient
		ginkgo.BeforeEach(func() {
			podClient = f.PodClient()
		})

		ginkgo.It("should never report success for a pending container", func() {
			ginkgo.By("creating pods that should always exit 1 and terminating the pod after a random delay")
			createAndTestPodRepeatedly(
				3, 15,
				podFastDeleteScenario{client: podClient.PodInterface, delayMs: 2000},
				podClient.PodInterface,
			)
		})
		ginkgo.It("should never report container start when an init container fails", func() {
			ginkgo.By("creating pods with an init container that always exit 1 and terminating the pod after a random delay")
			createAndTestPodRepeatedly(
				3, 15,
				podFastDeleteScenario{client: podClient.PodInterface, delayMs: 2000, initContainer: true},
				podClient.PodInterface,
			)
		})
	})

	ginkgo.Describe("Pod Container lifecycle", func() {
		var podClient *framework.PodClient
		ginkgo.BeforeEach(func() {
			podClient = f.PodClient()
		})

		ginkgo.It("should not create extra sandbox if all containers are done", func() {
			ginkgo.By("creating the pod that should always exit 0")

			name := "pod-always-succeed" + string(uuid.NewUUID())
			image := imageutils.GetE2EImage(imageutils.BusyBox)
			pod := &v1.Pod{
				ObjectMeta: metav1.ObjectMeta{
					Name: name,
				},
				Spec: v1.PodSpec{
					RestartPolicy: v1.RestartPolicyOnFailure,
					InitContainers: []v1.Container{
						{
							Name:  "foo",
							Image: image,
							Command: []string{
								"/bin/true",
							},
						},
					},
					Containers: []v1.Container{
						{
							Name:  "bar",
							Image: image,
							Command: []string{
								"/bin/true",
							},
						},
					},
				},
			}

			ginkgo.By("submitting the pod to kubernetes")
			createdPod := podClient.Create(pod)
			defer func() {
				ginkgo.By("deleting the pod")
				podClient.Delete(context.TODO(), pod.Name, metav1.DeleteOptions{})
			}()

			framework.ExpectNoError(e2epod.WaitForPodSuccessInNamespace(f.ClientSet, pod.Name, f.Namespace.Name))

			var eventList *v1.EventList
			var err error
			ginkgo.By("Getting events about the pod")
			framework.ExpectNoError(wait.Poll(time.Second*2, time.Second*60, func() (bool, error) {
				selector := fields.Set{
					"involvedObject.kind":      "Pod",
					"involvedObject.uid":       string(createdPod.UID),
					"involvedObject.namespace": f.Namespace.Name,
					"source":                   "kubelet",
				}.AsSelector().String()
				options := metav1.ListOptions{FieldSelector: selector}
				eventList, err = f.ClientSet.CoreV1().Events(f.Namespace.Name).List(context.TODO(), options)
				if err != nil {
					return false, err
				}
				if len(eventList.Items) > 0 {
					return true, nil
				}
				return false, nil
			}))

			ginkgo.By("Checking events about the pod")
			for _, event := range eventList.Items {
				if event.Reason == events.SandboxChanged {
					framework.Fail("Unexpected SandboxChanged event")
				}
			}
		})

		ginkgo.It("evicted pods should be terminal", func() {
			ginkgo.By("creating the pod that should be evicted")

			name := "pod-should-be-evicted" + string(uuid.NewUUID())
			image := imageutils.GetE2EImage(imageutils.BusyBox)
			pod := &v1.Pod{
				ObjectMeta: metav1.ObjectMeta{
					Name: name,
				},
				Spec: v1.PodSpec{
					RestartPolicy: v1.RestartPolicyOnFailure,
					Containers: []v1.Container{
						{
							Name:  "bar",
							Image: image,
							Command: []string{
								"/bin/sh", "-c", "sleep 10; fallocate -l 10M file; sleep 10000",
							},
							Resources: v1.ResourceRequirements{
								Limits: v1.ResourceList{
									"ephemeral-storage": resource.MustParse("5Mi"),
								},
							}},
					},
				},
			}

			ginkgo.By("submitting the pod to kubernetes")
			podClient.Create(pod)
			defer func() {
				ginkgo.By("deleting the pod")
				podClient.Delete(context.TODO(), pod.Name, metav1.DeleteOptions{})
			}()

			err := e2epod.WaitForPodTerminatedInNamespace(f.ClientSet, pod.Name, "Evicted", f.Namespace.Name)
			if err != nil {
				framework.Failf("error waiting for pod to be evicted: %v", err)
			}

		})
	})
<<<<<<< HEAD
=======

>>>>>>> 1d79bc3b
})

func createAndTestPodRepeatedly(workers, iterations int, scenario podScenario, podClient v1core.PodInterface) {
	var (
		lock sync.Mutex
		errs []error

		wg sync.WaitGroup
	)

	r := prometheus.NewRegistry()
	h := prometheus.NewSummaryVec(prometheus.SummaryOpts{
		Name: "latency",
		Objectives: map[float64]float64{
			0.5:  0.05,
			0.75: 0.025,
			0.9:  0.01,
			0.99: 0.001,
		},
	}, []string{"node"})
	r.MustRegister(h)

	for i := 0; i < workers; i++ {
		wg.Add(1)
		go func(i int) {
			defer ginkgo.GinkgoRecover()
			defer wg.Done()
			for retries := 0; retries < iterations; retries++ {
				pod := scenario.Pod(i, retries)

				// create the pod, capture the change events, then delete the pod
				start := time.Now()
				created, err := podClient.Create(context.TODO(), pod, metav1.CreateOptions{})
				framework.ExpectNoError(err, "failed to create pod")

				ch := make(chan []watch.Event)
				waitForWatch := make(chan struct{})
				go func() {
					defer ginkgo.GinkgoRecover()
					defer close(ch)
					w, err := podClient.Watch(context.TODO(), metav1.ListOptions{
						ResourceVersion: created.ResourceVersion,
						FieldSelector:   fmt.Sprintf("metadata.name=%s", pod.Name),
					})
					if err != nil {
						framework.Logf("Unable to watch pod %s: %v", pod.Name, err)
						return
					}
					defer w.Stop()
					close(waitForWatch)
					events := []watch.Event{
						{Type: watch.Added, Object: created},
					}
					for event := range w.ResultChan() {
						events = append(events, event)
						if event.Type == watch.Error {
							framework.Logf("watch error seen for %s: %#v", pod.Name, event.Object)
						}
						if scenario.IsLastEvent(event) {
							framework.Logf("watch last event seen for %s", pod.Name)
							break
						}
					}
					ch <- events
				}()

				select {
				case <-ch: // in case the goroutine above exits before establishing the watch
				case <-waitForWatch: // when the watch is established
				}

				verifier, scenario, err := scenario.Action(pod)
				framework.ExpectNoError(err, "failed to take action")

				var (
					events []watch.Event
					ok     bool
				)
				select {
				case events, ok = <-ch:
					if !ok {
						continue
					}
					if len(events) < 2 {
						framework.Fail("only got a single event")
					}
				case <-time.After(5 * time.Minute):
					framework.Failf("timed out waiting for watch events for %s", pod.Name)
				}

				end := time.Now()

				var eventErr error
				for _, event := range events[1:] {
					if err := verifier.Verify(event); err != nil {
						eventErr = err
						break
					}
				}

				total := end.Sub(start)

				var lastPod *v1.Pod = pod
				func() {
					lock.Lock()
					defer lock.Unlock()

					if eventErr != nil {
						errs = append(errs, eventErr)
						return
					}
					pod, verifyErrs := verifier.VerifyFinal(scenario, total)
					if pod != nil {
						lastPod = pod
					}
					errs = append(errs, verifyErrs...)
				}()

				h.WithLabelValues(lastPod.Spec.NodeName).Observe(total.Seconds())
			}
		}(i)
	}

	wg.Wait()

	if len(errs) > 0 {
		var messages []string
		for _, err := range errs {
			messages = append(messages, err.Error())
		}
		framework.Failf("%d errors:\n%v", len(errs), strings.Join(messages, "\n"))
	}
	values, _ := r.Gather()
	var buf bytes.Buffer
	for _, m := range values {
		expfmt.MetricFamilyToText(&buf, m)
	}
	framework.Logf("Summary of latencies:\n%s", buf.String())
}

type podScenario interface {
	Pod(worker, attempt int) *v1.Pod
	Action(*v1.Pod) (podScenarioVerifier, string, error)
	IsLastEvent(event watch.Event) bool
}

type podScenarioVerifier interface {
	Verify(event watch.Event) error
	VerifyFinal(scenario string, duration time.Duration) (*v1.Pod, []error)
}

type podFastDeleteScenario struct {
	client  v1core.PodInterface
	delayMs int

	initContainer bool
}

func (s podFastDeleteScenario) Verifier(pod *v1.Pod) podScenarioVerifier {
	return &podStartVerifier{}
}

func (s podFastDeleteScenario) IsLastEvent(event watch.Event) bool {
	if event.Type == watch.Deleted {
		return true
	}
	return false
}

func (s podFastDeleteScenario) Action(pod *v1.Pod) (podScenarioVerifier, string, error) {
	t := time.Duration(rand.Intn(s.delayMs)) * time.Millisecond
	scenario := fmt.Sprintf("t=%s", t)
	time.Sleep(t)
	return &podStartVerifier{pod: pod}, scenario, s.client.Delete(context.TODO(), pod.Name, metav1.DeleteOptions{})
}

func (s podFastDeleteScenario) Pod(worker, attempt int) *v1.Pod {
	name := fmt.Sprintf("pod-terminate-status-%d-%d", worker, attempt)
	value := strconv.Itoa(time.Now().Nanosecond())
	one := int64(1)
	if s.initContainer {
		return &v1.Pod{
			ObjectMeta: metav1.ObjectMeta{
				Name: name,
				Labels: map[string]string{
					"name": "foo",
					"time": value,
				},
			},
			Spec: v1.PodSpec{
				RestartPolicy:                 v1.RestartPolicyNever,
				TerminationGracePeriodSeconds: &one,
				InitContainers: []v1.Container{
					{
						Name:  "fail",
						Image: imageutils.GetE2EImage(imageutils.BusyBox),
						Command: []string{
							"/bin/false",
						},
						Resources: v1.ResourceRequirements{
							Requests: v1.ResourceList{
								v1.ResourceCPU:    resource.MustParse("5m"),
								v1.ResourceMemory: resource.MustParse("10Mi"),
							},
						},
					},
				},
				Containers: []v1.Container{
					{
						Name:  "blocked",
						Image: imageutils.GetE2EImage(imageutils.BusyBox),
						Command: []string{
							"/bin/true",
						},
						Resources: v1.ResourceRequirements{
							Requests: v1.ResourceList{
								v1.ResourceCPU:    resource.MustParse("5m"),
								v1.ResourceMemory: resource.MustParse("10Mi"),
							},
						},
					},
				},
			},
		}
	}
	return &v1.Pod{
		ObjectMeta: metav1.ObjectMeta{
			Name: name,
			Labels: map[string]string{
				"name": "foo",
				"time": value,
			},
		},
		Spec: v1.PodSpec{
			RestartPolicy:                 v1.RestartPolicyNever,
			TerminationGracePeriodSeconds: &one,
			Containers: []v1.Container{
				{
					Name:  "fail",
					Image: imageutils.GetE2EImage(imageutils.BusyBox),
					Command: []string{
						"/bin/false",
					},
					Resources: v1.ResourceRequirements{
						Requests: v1.ResourceList{
							v1.ResourceCPU:    resource.MustParse("5m"),
							v1.ResourceMemory: resource.MustParse("10Mi"),
						},
					},
				},
			},
		},
	}
}

// podStartVerifier checks events for a given pod and looks for unexpected
// transitions. It assumes one container running to completion.
type podStartVerifier struct {
	pod                  *v1.Pod
	hasInitContainers    bool
	hasContainers        bool
	hasTerminated        bool
	hasRunningContainers bool
	hasTerminalPhase     bool
	duration             time.Duration
	completeDuration     time.Duration
}

var reBug88766 = regexp.MustCompile(`rootfs_linux.*kubernetes\.io~(secret|projected).*no such file or directory`)

// Verify takes successive watch events for a given pod and returns an error if the status is unexpected.
// This verifier works for any pod which has 0 init containers and 1 regular container.
func (v *podStartVerifier) Verify(event watch.Event) error {
	var ok bool
	pod, ok := event.Object.(*v1.Pod)
	if !ok {
		framework.Logf("Unexpected event object: %s %#v", event.Type, event.Object)
		return nil
	}
	v.pod = pod

	if len(pod.Spec.InitContainers) > 0 {
		if len(pod.Status.InitContainerStatuses) == 0 {
			if v.hasInitContainers {
				return fmt.Errorf("pod %s on node %s had incorrect init containers: %#v", pod.Name, pod.Spec.NodeName, pod.Status.InitContainerStatuses)
			}
			return nil
		}
		v.hasInitContainers = true
		if len(pod.Status.InitContainerStatuses) != 1 {
			return fmt.Errorf("pod %s on node %s had incorrect init containers: %#v", pod.Name, pod.Spec.NodeName, pod.Status.InitContainerStatuses)
		}

	} else {
		if len(pod.Status.InitContainerStatuses) != 0 {
			return fmt.Errorf("pod %s on node %s had incorrect init containers: %#v", pod.Name, pod.Spec.NodeName, pod.Status.InitContainerStatuses)
		}
	}

	if len(pod.Status.ContainerStatuses) == 0 {
		if v.hasContainers {
			return fmt.Errorf("pod %s on node %s had incorrect containers: %#v", pod.Name, pod.Spec.NodeName, pod.Status.ContainerStatuses)
		}
		return nil
	}
	v.hasContainers = true
	if len(pod.Status.ContainerStatuses) != 1 {
		return fmt.Errorf("pod %s on node %s had incorrect containers: %#v", pod.Name, pod.Spec.NodeName, pod.Status.ContainerStatuses)
	}

	if status := findContainerStatusInPod(pod, "blocked"); status != nil {
		if (status.Started != nil && *status.Started == true) || status.LastTerminationState.Terminated != nil || status.State.Waiting == nil {
			return fmt.Errorf("pod %s on node %s should not have started the blocked container: %#v", pod.Name, pod.Spec.NodeName, status)
		}
	}

	status := findContainerStatusInPod(pod, "fail")
	if status == nil {
		return fmt.Errorf("pod %s on node %s had incorrect containers: %#v", pod.Name, pod.Spec.NodeName, pod.Status)
	}

	t := status.State.Terminated
	if v.hasTerminated {
		if status.State.Waiting != nil || status.State.Running != nil {
			return fmt.Errorf("pod %s on node %s was terminated and then changed state: %#v", pod.Name, pod.Spec.NodeName, status)
		}
		if t == nil {
			return fmt.Errorf("pod %s on node %s was terminated and then had termination cleared: %#v", pod.Name, pod.Spec.NodeName, status)
		}
	}
	var hasNoStartTime bool
	v.hasRunningContainers = status.State.Waiting == nil && status.State.Terminated == nil
	if t != nil {
		if !t.FinishedAt.Time.IsZero() {
			if t.StartedAt.IsZero() {
				hasNoStartTime = true
			} else {
				v.duration = t.FinishedAt.Sub(t.StartedAt.Time)
			}
			v.completeDuration = t.FinishedAt.Sub(pod.CreationTimestamp.Time)
		}

		defer func() { v.hasTerminated = true }()
		switch {
		case t.ExitCode == 1:
			// expected
		case t.ExitCode == 137 && (t.Reason == "ContainerStatusUnknown" || t.Reason == "Error"):
			// expected, pod was force-killed after grace period
		case t.ExitCode == 128 && (t.Reason == "StartError" || t.Reason == "ContainerCannotRun") && reBug88766.MatchString(t.Message):
			// pod volume teardown races with container start in CRI, which reports a failure
			framework.Logf("pod %s on node %s failed with the symptoms of https://github.com/kubernetes/kubernetes/issues/88766", pod.Name, pod.Spec.NodeName)
		default:
			data, _ := json.MarshalIndent(pod.Status, "", "  ")
			framework.Logf("pod %s on node %s had incorrect final status:\n%s", pod.Name, pod.Spec.NodeName, string(data))
			return fmt.Errorf("pod %s on node %s container unexpected exit code %d: start=%s end=%s reason=%s message=%s", pod.Name, pod.Spec.NodeName, t.ExitCode, t.StartedAt, t.FinishedAt, t.Reason, t.Message)
		}
		switch {
		case v.duration > time.Hour:
			// problem with status reporting
			return fmt.Errorf("pod %s container %s on node %s had very long duration %s: start=%s end=%s", pod.Name, status.Name, pod.Spec.NodeName, v.duration, t.StartedAt, t.FinishedAt)
		case hasNoStartTime:
			// should never happen
			return fmt.Errorf("pod %s container %s on node %s had finish time but not start time: end=%s", pod.Name, status.Name, pod.Spec.NodeName, t.FinishedAt)
		}
	}
	if pod.Status.Phase == v1.PodFailed || pod.Status.Phase == v1.PodSucceeded {
		v.hasTerminalPhase = true
	} else {
		if v.hasTerminalPhase {
			return fmt.Errorf("pod %s on node %s was in a terminal phase and then reverted: %#v", pod.Name, pod.Spec.NodeName, pod.Status)
		}
	}
	return nil
}

func (v *podStartVerifier) VerifyFinal(scenario string, total time.Duration) (*v1.Pod, []error) {
	var errs []error
	pod := v.pod
	if !v.hasTerminalPhase {
		var names []string
		for _, status := range pod.Status.ContainerStatuses {
			if status.State.Running != nil {
				names = append(names, status.Name)
			}
		}
		switch {
		case len(names) > 0:
			errs = append(errs, fmt.Errorf("pod %s on node %s did not reach a terminal phase before being deleted but had running containers: phase=%s, running-containers=%s", pod.Name, pod.Spec.NodeName, pod.Status.Phase, strings.Join(names, ",")))
		case pod.Status.Phase != v1.PodPending:
			errs = append(errs, fmt.Errorf("pod %s on node %s was not Pending but has no running containers: phase=%s", pod.Name, pod.Spec.NodeName, pod.Status.Phase))
		}
	}
	if v.hasRunningContainers {
		data, _ := json.MarshalIndent(pod.Status.ContainerStatuses, "", "  ")
		errs = append(errs, fmt.Errorf("pod %s on node %s had running or unknown container status before being deleted:\n%s", pod.Name, pod.Spec.NodeName, string(data)))
	}

	framework.Logf("Pod %s on node %s %s total=%s run=%s execute=%s", pod.Name, pod.Spec.NodeName, scenario, total, v.completeDuration, v.duration)
	return pod, errs
}

// findContainerStatusInPod finds a container status by its name in the provided pod
func findContainerStatusInPod(pod *v1.Pod, containerName string) *v1.ContainerStatus {
	for _, container := range pod.Status.InitContainerStatuses {
		if container.Name == containerName {
			return &container
		}
	}
	for _, container := range pod.Status.ContainerStatuses {
		if container.Name == containerName {
			return &container
		}
	}
	for _, container := range pod.Status.EphemeralContainerStatuses {
		if container.Name == containerName {
			return &container
		}
	}
	return nil
}<|MERGE_RESOLUTION|>--- conflicted
+++ resolved
@@ -338,10 +338,7 @@
 
 		})
 	})
-<<<<<<< HEAD
-=======
-
->>>>>>> 1d79bc3b
+
 })
 
 func createAndTestPodRepeatedly(workers, iterations int, scenario podScenario, podClient v1core.PodInterface) {
